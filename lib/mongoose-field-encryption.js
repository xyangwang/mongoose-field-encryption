--- conflicted
+++ resolved
@@ -32,7 +32,7 @@
 
 /**
  * Decryption has a default fallback for the deprecated algorithm
- * 
+ *
  * @param {*} encryptedHex
  * @param {*} secret
  */
@@ -148,31 +148,6 @@
     }
   }
 
-<<<<<<< HEAD
-  schema.post("init", function(_next, _data) {
-    const next = getCompatitibleNextFunc(_next);
-    const data = getCompatibleData(_next, _data);
-    try {
-      decryptFields(data, fieldsToEncrypt, secret);
-      next();
-    } catch (err) {
-      next(err);
-    }
-  });
-
-  schema.pre("save", function(_next) {
-    const next = getCompatitibleNextFunc(_next);
-
-    try {
-      encryptFields(this, fieldsToEncrypt, secret);
-      next();
-    } catch (err) {
-      next(err);
-    }
-  });
-
-=======
->>>>>>> 2b3de359
   function updateHook(_next) {
     const next = getCompatitibleNextFunc(_next);
     for (let field of fieldsToEncrypt) {
